# Generated build files (runhooks)
Makefile
*.Makefile
*.mk
*.xcodeproj
xcodebuild
/compiler/*sources.gypi
/compiler/*sources.xml
/client/build.gypi
/client/dart_server.*
*.vcproj
*.sln
*.ncb

# Stuff the appengine server needs copied locally from third_party
/client/samples/swarm/appengine/httplib2/
/client/samples/swarm/appengine/oauth2client/

# Build output directories
/build/
out/
war/
bin/
client/outcode/
<<<<<<< HEAD
# but runtime/bin contains source code!
!/runtime/bin
=======
Release_*/
Debug_*/
>>>>>>> 20e4afec

# Swarm sample app output directory
/client/outcode

# Generated dom idl database
/client/dom/database
# Generated dom and html classes
/client/dom/generated
/client/html/generated

# Not sure what creates this
fixed_length_file_out

# third_party deps from svn
third_party/gyp/
third_party/v8/
third_party/closure_compiler_src/
tests/co19/src/

# Built by chromebot and downloaded from Google Storage
client/tests/drt

# Compiled python binaries
*.pyc
third_party/gsutil/*/gsutilc

# Temporary vim files
*.swo
*.swp

# Emacs backup files
*~

/compiler/eclipse.workspace/tests/output/
/compiler/eclipse.workspace/dartc/output/
/compiler/eclipse.workspace/rhino/output/
/compiler/eclipse.workspace/tests/output/
/corelib/tests/corelib/src/generated/

# Fling generated files
/client/fling/.classpath
/client/fling/.project
/client/fling/.settings

# Generated test files.
/generated_tests/

# Local GDB files.
.gdb_history

# generated documentation
doc/API<|MERGE_RESOLUTION|>--- conflicted
+++ resolved
@@ -22,13 +22,9 @@
 war/
 bin/
 client/outcode/
-<<<<<<< HEAD
-# but runtime/bin contains source code!
-!/runtime/bin
-=======
 Release_*/
 Debug_*/
->>>>>>> 20e4afec
+
 
 # Swarm sample app output directory
 /client/outcode
