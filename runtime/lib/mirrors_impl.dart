--- conflicted
+++ resolved
@@ -42,7 +42,6 @@
     return completer.future;
   }
 
-<<<<<<< HEAD
   static CallerMirror caller(int level) {
     if (level < 0) {
       throw new IllegalArgumentException("Level must be >= 0");
@@ -76,10 +75,7 @@
     replyTo.send(response);
   }
 
-  static bool send(SendPort port, Object message, SendPort replyTo)
-=======
   static bool send(SendPort port, String request, SendPort replyTo)
->>>>>>> 7ad7b549
       native "Mirrors_send";
 
   static processResponse(SendPort port, String command, String response)
