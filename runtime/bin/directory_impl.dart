// Copyright (c) 2012, the Dart project authors.  Please see the AUTHORS file
// for details. All rights reserved. Use of this source code is governed by a
// BSD-style license that can be found in the LICENSE file.


// Used for holding error code and error message for failed OS system calls.
class _OSStatus {
  int _errorCode;
  String _errorMessage;
}


class _DirectoryListingIsolate extends Isolate {

  _DirectoryListingIsolate() : super.heavy();

  void main() {
    port.receive((message, replyTo) {
      bool started = _list(message['dir'],
                           message['recursive'],
                           message['dirPort'],
                           message['filePort'],
                           message['donePort'],
                           message['errorPort']);
      replyTo.send(started);
      port.close();
    });
  }

  bool _list(String dir,
             bool recursive,
             SendPort dirPort,
             SendPort filePort,
             SendPort donePort,
             SendPort errorPort) native "Directory_List";
}


class _DirectoryOperation {
  abstract void execute(ReceivePort port);

  void set replyPort(SendPort port) {
    _replyPort = port;
  }

  SendPort _replyPort;
}


class _DirExitOperation extends _DirectoryOperation {
  void execute(ReceivePort port) {
    port.close();
  }
}


class _DirExistsOperation extends _DirectoryOperation {
  _DirExistsOperation(String this._path);

  void execute(ReceivePort port) {
    _replyPort.send(_Directory._exists(_path), port.toSendPort());
  }

  String _path;
}


class _DirCreateOperation extends _DirectoryOperation {
  _DirCreateOperation(String this._path);

  void execute(ReceivePort port) {
    _replyPort.send(_Directory._create(_path), port.toSendPort());
  }

  String _path;
}


class _DirCreateTempOperation extends _DirectoryOperation {
  _DirCreateTempOperation(String this._path);

  void execute(ReceivePort port) {
    var status = new _OSStatus();
    var result = _Directory._createTemp(_path, status);
    if (result == null) {
      _replyPort.send(status, port.toSendPort());
    } else {
      _replyPort.send(result, port.toSendPort());
    }
  }

  String _path;
}


class _DirDeleteOperation extends _DirectoryOperation {
  _DirDeleteOperation(String this._path, bool this._recursive);

  void execute(ReceivePort port) {
    _replyPort.send(_Directory._delete(_path, _recursive), port.toSendPort());
  }

  String _path;
  bool _recursive;
}


class _DirectoryOperationIsolate extends Isolate {
  _DirectoryOperationIsolate() : super.heavy();

  void handleOperation(_DirectoryOperation message, SendPort ignored) {
    message.execute(port);
    port.receive(handleOperation);
  }

  void main() {
    port.receive(handleOperation);
  }
}


class _DirectoryOperationScheduler {
  _DirectoryOperationScheduler() : _queue = new Queue();

  void schedule(SendPort port) {
    assert(_isolate != null);
    if (_queue.isEmpty()) {
      port.send(new _DirExitOperation());
      _isolate = null;
    } else {
      port.send(_queue.removeFirst());
    }
  }

  void scheduleWrap(void callback(result, ignored)) {
    return (result, replyTo) {
      callback(result, replyTo);
      schedule(replyTo);
    };
  }

  void enqueue(_DirectoryOperation operation, void callback(result, ignored)) {
    ReceivePort replyPort = new ReceivePort.singleShot();
    replyPort.receive(scheduleWrap(callback));
    operation.replyPort = replyPort.toSendPort();
    _queue.addLast(operation);
    if (_isolate == null) {
      _isolate = new _DirectoryOperationIsolate();
      _isolate.spawn().then((port) {
        schedule(port);
      });
    }
  }

  Queue<_DirectoryOperation> _queue;
  _DirectoryOperationIsolate _isolate;
}


class _Directory implements Directory {
  static String _currentUserHomeDir() native "Directory_CurrentUserHome";

  _Directory(String this._path)
      : _scheduler = new _DirectoryOperationScheduler();

  _Directory.home() : this(_currentUserHomeDir());

  static String _createTemp(String template,
                            _OSStatus status) native "Directory_CreateTemp";
  static int _exists(String path) native "Directory_Exists";
  static bool _create(String path) native "Directory_Create";
<<<<<<< HEAD
  static bool _delete(String path) native "Directory_Delete";
  static bool _listSync(String dir,
                        bool recursive,
                        bool fullPaths,
                        void dirCallback(String dir),
                        void fileCallback(String file),
                        void doneCallback(bool done),
                        void errorCallback(String error)) native "Directory_ListSync";

  Directory subdirectory(List<String> names) {
    String sep = new Platform().pathSeparator();

    StringBuffer result = new StringBuffer();
    if (!_path.endsWith(sep)) {
      result.add(_path);
    } else {
      String path = _path.substring(0, _path.length - 1);
      result.add(path);
    }

    for (String name in names) {
      result.add(sep).add(name);
    }
    return new Directory("$result");
  }

  File file(String name) {
    String sep = new Platform().pathSeparator();

    StringBuffer result = new StringBuffer(_path);
    if (!_path.endsWith(sep)) {
      result.add(sep);
    }
    result.add(name);
    return new File("$result");
  }
=======
  static bool _delete(String path, bool recursive) native "Directory_Delete";
>>>>>>> 16fd7310

  void exists() {
    var operation = new _DirExistsOperation(_path);
    _scheduler.enqueue(operation, (result, ignored) {
      var handler =
          (_existsHandler != null) ? _existsHandler : (result) => null;
      if (result < 0) {
        if (_errorHandler != null) {
          _errorHandler("Diretory exists test failed: $_path");
        }
      } else {
        handler(result == 1);
      }
    });
  }

  bool existsSync() {
    int exists = _exists(_path);
    if (exists < 0) {
      throw new DirectoryException("Diretory exists test failed: $_path");
    }
    return (exists == 1);
  }

  void create() {
    var operation = new _DirCreateOperation(_path);
    _scheduler.enqueue(operation, (result, ignored) {
      var handler = (_createHandler != null) ? _createHandler : () => null;
      if (result) {
        handler();
      } else if (_errorHandler != null) {
        _errorHandler("Directory creation failed: $_path");
      }
    });
  }

  void createSync() {
    if (!_create(_path)) {
      throw new DirectoryException("Directory creation failed: $_path");
    }
  }

  void createTemp() {
    var operation = new _DirCreateTempOperation(_path);
    _scheduler.enqueue(operation, (result, ignored) {
      var handler =
          (_createTempHandler != null) ? _createTempHandler : () => null;
      if (result is !_OSStatus) {
        _path = result;
        handler();
      } else if (_errorHandler !== null) {
        _errorHandler("Could not create temporary directory [$_path]: " +
                      "${result._errorMessage}");
      }
    });
  }

  void createTempSync() {
    var status = new _OSStatus();
    var result = _createTemp(path, status);
    if (result != null) {
      _path = result;
    } else {
      throw new DirectoryException(
          "Could not create temporary directory [$_path]: " +
          "${status._errorMessage}",
          status._errorCode);
    }
  }

  void delete([bool recursive = false]) {
    var operation = new _DirDeleteOperation(_path, recursive);
    _scheduler.enqueue(operation, (result, ignored) {
      var handler = (_deleteHandler != null) ? _deleteHandler : () => null;
      if (result) {
        handler();
      } else if (_errorHandler != null) {
        if (recursive) {
          _errorHandler("Recursive directory deletion failed: $_path");
        } else {
          _errorHandler("Non-recursive directory deletion failed: $_path");
        }
      }
    });
  }

  void deleteSync([bool recursive = false]) {
    if (!_delete(_path, recursive)) {
      throw new DirectoryException("Directory deletion failed: $_path");
    }
  }

  void list([bool recursive = false]) {
    new _DirectoryListingIsolate().spawn().then((port) {
      // Build a map of parameters to the directory listing isolate.
      Map listingParameters = new Map();
      listingParameters['dir'] = _path;
      listingParameters['recursive'] = recursive;

      // Setup ports to receive messages from listing.
      // TODO(ager): Do not explicitly transform to send ports when
      // implicit conversions are implemented.
      ReceivePort dirPort;
      ReceivePort filePort;
      ReceivePort donePort;
      ReceivePort errorPort;
      if (_dirHandler !== null) {
        dirPort = new ReceivePort();
        dirPort.receive((String dir, ignored) {
          _dirHandler(dir);
        });
        listingParameters['dirPort'] = dirPort.toSendPort();
      }
      if (_fileHandler !== null) {
        filePort = new ReceivePort();
        filePort.receive((String file, ignored) {
          _fileHandler(file);
        });
        listingParameters['filePort'] = filePort.toSendPort();
      }
      if (_doneHandler !== null) {
        donePort = new ReceivePort.singleShot();
        donePort.receive((bool completed, ignored) {
          _doneHandler(completed);
        });
        listingParameters['donePort'] = donePort.toSendPort();
      }
      if (_errorHandler !== null) {
        errorPort = new ReceivePort.singleShot();
        errorPort.receive((String error, ignored) {
          _errorHandler(error);
        });
        listingParameters['errorPort'] = errorPort.toSendPort();
      }

      // Close ports when listing is done.
      ReceivePort closePortsPort = new ReceivePort();
      closePortsPort.receive((message, replyTo) {
        if (!message) {
          errorPort.toSendPort().send(
              "Failed to list directory: $_path recursive: $recursive");
          donePort.toSendPort().send(false);
        } else {
          _closePort(errorPort);
          _closePort(donePort);
        }
        _closePort(dirPort);
        _closePort(filePort);
        _closePort(closePortsPort);
      });

      // Send the listing parameters to the isolate.
      port.send(listingParameters, closePortsPort.toSendPort());
    });
  }

  void listSync([bool recursive = false, bool fullPaths = true]) {
    _listSync(_path, recursive, fullPaths, _dirHandler, _fileHandler,
        _doneHandler, _errorHandler);
  }

  void set dirHandler(void dirHandler(String dir)) {
    _dirHandler = dirHandler;
  }

  void set fileHandler(void fileHandler(String file)) {
    _fileHandler = fileHandler;
  }

  void set doneHandler(void doneHandler(bool completed)) {
    _doneHandler = doneHandler;
  }

  void set existsHandler(void existsHandler(bool exists)) {
    _existsHandler = existsHandler;
  }

  void set createHandler(void createHandler()) {
    _createHandler = createHandler;
  }

  void set createTempHandler(void createTempHandler()) {
    _createTempHandler = createTempHandler;
  }

  void set deleteHandler(void deleteHandler()) {
    _deleteHandler = deleteHandler;
  }

  void set errorHandler(void errorHandler(String error)) {
    _errorHandler = errorHandler;
  }

  void _closePort(ReceivePort port) {
    if (port !== null) {
      port.close();
    }
  }

  String get path() { return _path; }

  var _dirHandler;
  var _fileHandler;
  var _doneHandler;
  var _existsHandler;
  var _createHandler;
  var _createTempHandler;
  var _deleteHandler;
  var _errorHandler;

  String _path;
  _DirectoryOperationScheduler _scheduler;
}<|MERGE_RESOLUTION|>--- conflicted
+++ resolved
@@ -169,8 +169,7 @@
                             _OSStatus status) native "Directory_CreateTemp";
   static int _exists(String path) native "Directory_Exists";
   static bool _create(String path) native "Directory_Create";
-<<<<<<< HEAD
-  static bool _delete(String path) native "Directory_Delete";
+  static bool _delete(String path, bool recursive) native "Directory_Delete";
   static bool _listSync(String dir,
                         bool recursive,
                         bool fullPaths,
@@ -206,9 +205,6 @@
     result.add(name);
     return new File("$result");
   }
-=======
-  static bool _delete(String path, bool recursive) native "Directory_Delete";
->>>>>>> 16fd7310
 
   void exists() {
     var operation = new _DirExistsOperation(_path);
