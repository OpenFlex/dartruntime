// Copyright (c) 2012, the Dart project authors.  Please see the AUTHORS file
// for details. All rights reserved. Use of this source code is governed by a
// BSD-style license that can be found in the LICENSE file.

#include "bin/directory.h"

#include "bin/dartutils.h"
#include "include/dart_api.h"
#include "platform/assert.h"

<<<<<<< HEAD
static intptr_t GetHandlerPort(Dart_Handle handle) {
  if (Dart_IsNull(handle)) {
    return 0;
  }
  return DartUtils::GetIntegerInstanceField(handle, DartUtils::kIdFieldName);
}


void FUNCTION_NAME(Directory_List)(Dart_NativeArguments args) {
  Dart_EnterScope();
  Dart_Handle path = Dart_GetNativeArgument(args, 1);
  Dart_Handle recursive = Dart_GetNativeArgument(args, 2);
  Dart_Port dir_port = GetHandlerPort(Dart_GetNativeArgument(args, 3));
  Dart_Port file_port = GetHandlerPort(Dart_GetNativeArgument(args, 4));
  Dart_Port done_port = GetHandlerPort(Dart_GetNativeArgument(args, 5));
  Dart_Port error_port =
      GetHandlerPort(Dart_GetNativeArgument(args, 6));
  if (!Dart_IsString(path) || !Dart_IsBoolean(recursive)) {
    Dart_SetReturnValue(args, Dart_NewBoolean(false));
  } else {
    Directory::List(DartUtils::GetStringValue(path),
                    DartUtils::GetBooleanValue(recursive),
                    dir_port,
                    file_port,
                    done_port,
                    error_port);
    Dart_SetReturnValue(args, Dart_NewBoolean(true));
  }
  Dart_ExitScope();
}


void FUNCTION_NAME(Directory_ListSync)(Dart_NativeArguments args) {
  Dart_EnterScope();
  Dart_Handle path = Dart_GetNativeArgument(args, 0);
  Dart_Handle recursive = Dart_GetNativeArgument(args, 1);
  Dart_Handle full_paths = Dart_GetNativeArgument(args, 2);
  Dart_Handle dir_callback = Dart_GetNativeArgument(args, 3);
  Dart_Handle file_callback = Dart_GetNativeArgument(args, 4);
  Dart_Handle done_callback = Dart_GetNativeArgument(args, 5);
  Dart_Handle error_callback = Dart_GetNativeArgument(args, 6);
  if (!Dart_IsString(path) || !Dart_IsBoolean(recursive)
      || !Dart_IsBoolean(full_paths)) {
    Dart_SetReturnValue(args, Dart_NewBoolean(false));
  } else {
    Directory::ListSync(DartUtils::GetStringValue(path),
                        DartUtils::GetBooleanValue(recursive),
                        DartUtils::GetBooleanValue(full_paths),
                        dir_callback,
                        file_callback,
                        done_callback,
                        error_callback);
    Dart_SetReturnValue(args, Dart_NewBoolean(true));
  }
  Dart_ExitScope();
}


=======
>>>>>>> c861c520
void FUNCTION_NAME(Directory_Exists)(Dart_NativeArguments args) {
  static const int kError = -1;
  static const int kExists = 1;
  static const int kDoesNotExist = 0;
  Dart_EnterScope();
  Dart_Handle path = Dart_GetNativeArgument(args, 0);
  if (Dart_IsString(path)) {
    Directory::ExistsResult result =
        Directory::Exists(DartUtils::GetStringValue(path));
    int return_value = kError;
    if (result == Directory::EXISTS) {
      return_value = kExists;
    }
    if (result == Directory::DOES_NOT_EXIST) {
      return_value = kDoesNotExist;
    }
    Dart_SetReturnValue(args, Dart_NewInteger(return_value));
  } else {
    Dart_SetReturnValue(args, Dart_NewInteger(kDoesNotExist));
  }
  Dart_ExitScope();
}


void FUNCTION_NAME(Directory_Create)(Dart_NativeArguments args) {
  Dart_EnterScope();
  Dart_Handle path = Dart_GetNativeArgument(args, 0);
  if (Dart_IsString(path)) {
    bool created = Directory::Create(DartUtils::GetStringValue(path));
    Dart_SetReturnValue(args, Dart_NewBoolean(created));
  } else {
    Dart_SetReturnValue(args, Dart_NewBoolean(false));
  }
  Dart_ExitScope();
}


void FUNCTION_NAME(Directory_CreateTemp)(Dart_NativeArguments args) {
  Dart_EnterScope();
  Dart_Handle path = Dart_GetNativeArgument(args, 0);
  Dart_Handle status_handle = Dart_GetNativeArgument(args, 1);
  static const int kMaxChildOsErrorMessageLength = 256;
  char os_error_message[kMaxChildOsErrorMessageLength];
  if (!Dart_IsString(path)) {
    DartUtils::SetIntegerInstanceField(status_handle, "_errorCode", 0);
    DartUtils::SetStringInstanceField(
        status_handle, "_errorMessage", "Invalid arguments");
    Dart_SetReturnValue(args, Dart_Null());
    Dart_ExitScope();
    return;
  }

  char* result = NULL;
  int error_code = Directory::CreateTemp(DartUtils::GetStringValue(path),
                                         &result,
                                         os_error_message,
                                         kMaxChildOsErrorMessageLength);
  if (error_code == 0) {
    Dart_SetReturnValue(args, Dart_NewString(result));
    free(result);
  } else {
    ASSERT(result == NULL);
    if (error_code == -1) {
      DartUtils::SetIntegerInstanceField(status_handle, "_errorCode", 0);
      DartUtils::SetStringInstanceField(
          status_handle, "_errorMessage", "Invalid arguments");
    } else {
      DartUtils::SetIntegerInstanceField(
          status_handle, "_errorCode", error_code);
      DartUtils::SetStringInstanceField(
          status_handle, "_errorMessage", os_error_message);
    }
    Dart_SetReturnValue(args, Dart_Null());
  }
  Dart_ExitScope();
}


void FUNCTION_NAME(Directory_Delete)(Dart_NativeArguments args) {
  Dart_EnterScope();
  Dart_Handle path = Dart_GetNativeArgument(args, 0);
  Dart_Handle recursive = Dart_GetNativeArgument(args, 1);
  if (Dart_IsString(path) && Dart_IsBoolean(recursive)) {
    bool deleted = Directory::Delete(DartUtils::GetStringValue(path),
                                     DartUtils::GetBooleanValue(recursive));
    Dart_SetReturnValue(args, Dart_NewBoolean(deleted));
  } else {
    Dart_SetReturnValue(args, Dart_NewBoolean(false));
  }
  Dart_ExitScope();
}

<<<<<<< HEAD
void FUNCTION_NAME(Directory_CurrentUserHome)(Dart_NativeArguments args) {
  Dart_EnterScope();
  Dart_SetReturnValue(args, Dart_NewString(Directory::CurrentUserHome()));
  Dart_ExitScope();
=======

static CObject* DirectoryCreateRequest(const CObjectArray& request) {
  if (request.Length() == 2 && request[1]->IsString()) {
    CObjectString path(request[1]);
    bool created = Directory::Create(path.CString());
    return CObject::Bool(created);
  }
  return CObject::False();
}


static CObject* DirectoryDeleteRequest(const CObjectArray& request) {
  if (request.Length() == 3 && request[1]->IsString() && request[2]->IsBool()) {
    CObjectString path(request[1]);
    CObjectBool recursive(request[2]);
    bool deleted = Directory::Delete(path.CString(), recursive.Value());
    return CObject::Bool(deleted);
  }
  return CObject::False();
}


static CObject* DirectoryExistsRequest(const CObjectArray& request) {
  static const int kError = -1;
  static const int kExists = 1;
  static const int kDoesNotExist = 0;
  if (request.Length() == 2 && request[1]->IsString()) {
    CObjectString path(request[1]);
    Directory::ExistsResult result = Directory::Exists(path.CString());
    int return_value = kError;
    if (result == Directory::EXISTS) {
      return_value = kExists;
    }
    if (result == Directory::DOES_NOT_EXIST) {
      return_value = kDoesNotExist;
    }
    return new CObjectInt32(CObject::NewInt32(return_value));
  }
  return new CObjectInt32(CObject::NewInt32(kDoesNotExist));
}


static CObject* DirectoryCreateTempRequest(const CObjectArray& request) {
  if (request.Length() == 2 && request[1]->IsString()) {
    CObjectString path(request[1]);

    static const int kMaxChildOsErrorMessageLength = 256;
    char os_error_message[kMaxChildOsErrorMessageLength];
    char* result = NULL;
    int error_code = Directory::CreateTemp(path.CString(),
                                           &result,
                                           os_error_message,
                                           kMaxChildOsErrorMessageLength);
    if (error_code == 0) {
      CObject* temp_dir = new CObjectString(CObject::NewString(result));
      free(result);
      return temp_dir;
    } else {
      ASSERT(result == NULL);
      CObjectArray* error_response = new CObjectArray(CObject::NewArray(2));
      if (error_code == -1) {
        error_response->SetAt(0, new CObjectInt32(CObject::NewInt32(0)));
        error_response->SetAt(
            1, new CObjectString(CObject::NewString("Invalid arguments")));
      } else {
        error_response->SetAt(
            0, new CObjectInt32(CObject::NewInt32(error_code)));
        error_response->SetAt(
            1, new CObjectString(CObject::NewString(os_error_message)));
      }
      return error_response;
    }
  }
  return CObject::False();
}


static CObject* DirectoryListRequest(const CObjectArray& request,
                                     Dart_Port response_port) {
  if (request.Length() == 3 && request[1]->IsString() && request[2]->IsBool()) {
    DirectoryListing* dir_listing = new DirectoryListing(response_port);
    CObjectString path(request[1]);
    CObjectBool recursive(request[2]);
    bool completed = Directory::List(
        path.CString(), recursive.Value(), dir_listing);
    delete dir_listing;
    CObjectArray* response = new CObjectArray(CObject::NewArray(2));
    response->SetAt(
        0, new CObjectInt32(CObject::NewInt32(DirectoryListing::kListDone)));
    response->SetAt(1, CObject::Bool(completed));
    return response;
  }
  return CObject::False();
}


void DirectoryService(Dart_Port dest_port_id,
                      Dart_Port reply_port_id,
                      Dart_CObject* message) {
  CObject* response = CObject::False();
  CObjectArray request(message);
  if (message->type == Dart_CObject::kArray) {
    if (request.Length() > 1 && request[0]->IsInt32()) {
      CObjectInt32 requestType(request[0]);
      switch (requestType.Value()) {
        case Directory::kCreateRequest:
          response = DirectoryCreateRequest(request);
          break;
        case Directory::kDeleteRequest:
          response = DirectoryDeleteRequest(request);
          break;
        case Directory::kExistsRequest:
          response = DirectoryExistsRequest(request);
          break;
        case Directory::kCreateTempRequest:
          response = DirectoryCreateTempRequest(request);
          break;
        case Directory::kListRequest:
          response = DirectoryListRequest(request, reply_port_id);
          break;
        default:
          UNREACHABLE();
      }
    }
  }

  Dart_PostCObject(reply_port_id, response->AsApiCObject());
}


void FUNCTION_NAME(Directory_NewServicePort)(Dart_NativeArguments args) {
  Dart_EnterScope();
  Dart_SetReturnValue(args, Dart_Null());
  Dart_Port service_port = kIllegalPort;
  service_port = Dart_NewNativePort("DirectoryService",
                                    DirectoryService,
                                    true);
  if (service_port != kIllegalPort) {
    // Return a send port for the service port.
    Dart_Handle send_port = Dart_NewSendPort(service_port);
    Dart_SetReturnValue(args, send_port);
  }
  Dart_ExitScope();
}


CObjectArray* DirectoryListing::NewResponse(Response type, char* arg) {
  CObjectArray* response = new CObjectArray(CObject::NewArray(2));
  response->SetAt(0, new CObjectInt32(CObject::NewInt32(type)));
  response->SetAt(1, new CObjectString(CObject::NewString(arg)));
  return response;
}


bool DirectoryListing::HandleDirectory(char* dir_name) {
  // TODO(sgjesse): Pass flags to indicate whether directory
  // responses are needed.
  CObjectArray* response = NewResponse(kListDirectory, dir_name);
  return Dart_PostCObject(response_port_, response->AsApiCObject());
}


bool DirectoryListing::HandleFile(char* file_name) {
  // TODO(sgjesse): Pass flags to indicate whether file
  // responses are needed.
  CObjectArray* response = NewResponse(kListFile, file_name);
  return Dart_PostCObject(response_port_, response->AsApiCObject());
}


bool DirectoryListing::HandleError(char* message) {
  // TODO(sgjesse): Pass flags to indicate whether error
  // responses are needed.
  CObjectArray* response = NewResponse(kListError, message);
  return Dart_PostCObject(response_port_, response->AsApiCObject());
>>>>>>> c861c520
}<|MERGE_RESOLUTION|>--- conflicted
+++ resolved
@@ -8,36 +8,11 @@
 #include "include/dart_api.h"
 #include "platform/assert.h"
 
-<<<<<<< HEAD
 static intptr_t GetHandlerPort(Dart_Handle handle) {
   if (Dart_IsNull(handle)) {
     return 0;
   }
   return DartUtils::GetIntegerInstanceField(handle, DartUtils::kIdFieldName);
-}
-
-
-void FUNCTION_NAME(Directory_List)(Dart_NativeArguments args) {
-  Dart_EnterScope();
-  Dart_Handle path = Dart_GetNativeArgument(args, 1);
-  Dart_Handle recursive = Dart_GetNativeArgument(args, 2);
-  Dart_Port dir_port = GetHandlerPort(Dart_GetNativeArgument(args, 3));
-  Dart_Port file_port = GetHandlerPort(Dart_GetNativeArgument(args, 4));
-  Dart_Port done_port = GetHandlerPort(Dart_GetNativeArgument(args, 5));
-  Dart_Port error_port =
-      GetHandlerPort(Dart_GetNativeArgument(args, 6));
-  if (!Dart_IsString(path) || !Dart_IsBoolean(recursive)) {
-    Dart_SetReturnValue(args, Dart_NewBoolean(false));
-  } else {
-    Directory::List(DartUtils::GetStringValue(path),
-                    DartUtils::GetBooleanValue(recursive),
-                    dir_port,
-                    file_port,
-                    done_port,
-                    error_port);
-    Dart_SetReturnValue(args, Dart_NewBoolean(true));
-  }
-  Dart_ExitScope();
 }
 
 
@@ -67,8 +42,6 @@
 }
 
 
-=======
->>>>>>> c861c520
 void FUNCTION_NAME(Directory_Exists)(Dart_NativeArguments args) {
   static const int kError = -1;
   static const int kExists = 1;
@@ -161,12 +134,13 @@
   Dart_ExitScope();
 }
 
-<<<<<<< HEAD
+
 void FUNCTION_NAME(Directory_CurrentUserHome)(Dart_NativeArguments args) {
   Dart_EnterScope();
   Dart_SetReturnValue(args, Dart_NewString(Directory::CurrentUserHome()));
   Dart_ExitScope();
-=======
+}
+
 
 static CObject* DirectoryCreateRequest(const CObjectArray& request) {
   if (request.Length() == 2 && request[1]->IsString()) {
@@ -342,5 +316,4 @@
   // responses are needed.
   CObjectArray* response = NewResponse(kListError, message);
   return Dart_PostCObject(response_port_, response->AsApiCObject());
->>>>>>> c861c520
 }