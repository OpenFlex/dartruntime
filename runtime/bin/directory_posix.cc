// Copyright (c) 2012, the Dart project authors.  Please see the AUTHORS file
// for details. All rights reserved. Use of this source code is governed by a
// BSD-style license that can be found in the LICENSE file.

#include "bin/directory.h"

#include <dirent.h>
#include <errno.h>
#include <sys/param.h>
#include <sys/stat.h>
#include <unistd.h>
#include <pwd.h>

#include "bin/file.h"
#include "bin/platform.h"


static char* SafeStrNCpy(char* dest, const char* src, size_t n) {
  strncpy(dest, src, n);
  dest[n - 1] = '\0';
  return dest;
}


static void SetOsErrorMessage(char* os_error_message,
                              int os_error_message_len) {
  SafeStrNCpy(os_error_message, strerror(errno), os_error_message_len);
}


// Forward declarations.
static bool ListRecursively(const char* dir_name,
                            bool recursive,
                            Dart_Port dir_port,
                            Dart_Port file_port,
                            Dart_Port done_port,
                            Dart_Port error_port);
static bool DeleteRecursively(const char* dir_name);


static bool ComputeFullPath(const char* dir_name,
                            char* path,
                            int* path_length) {
  char* abs_path;
  do {
    abs_path = realpath(dir_name, path);
  } while (abs_path == NULL && errno == EINTR);
  if (abs_path == NULL) {
    return false;
  }
  *path_length = strlen(path);
  size_t written = snprintf(path + *path_length,
                            PATH_MAX - *path_length,
                            "%s",
                            File::PathSeparator());
  if (written != strlen(File::PathSeparator())) {
    return false;
  }
  *path_length += written;
  return true;
}


static bool HandleDir(char* dir_name,
                      char* path,
                      int path_length,
                      bool recursive,
                      Dart_Port dir_port,
                      Dart_Port file_port,
                      Dart_Port done_port,
                      Dart_Port error_port) {
  if (strcmp(dir_name, ".") != 0 &&
      strcmp(dir_name, "..") != 0) {
    size_t written = snprintf(path + path_length,
                              PATH_MAX - path_length,
                              "%s",
                              dir_name);
    if (written != strlen(dir_name)) {
      return false;
    }
    if (dir_port != 0) {
      Dart_Handle name = Dart_NewString(path);
      Dart_Post(dir_port, name);
    }
    if (recursive) {
      return ListRecursively(path,
                             recursive,
                             dir_port,
                             file_port,
                             done_port,
                             error_port);
    }
  }
  return true;
}


static bool HandleFile(char* file_name,
                       char* path,
                       int path_length,
                       Dart_Port file_port) {
  if (file_port != 0) {
    size_t written = snprintf(path + path_length,
                              PATH_MAX - path_length,
                              "%s",
                              file_name);
    if (written != strlen(file_name)) {
      return false;
    }
    Dart_Handle name = Dart_NewString(path);
    Dart_Post(file_port, name);
  }
  return true;
}


static void PostError(Dart_Port error_port,
                      const char* prefix,
                      const char* suffix,
                      int error_code) {
  if (error_port != 0) {
    char* error_str = Platform::StrError(error_code);
    int error_message_size =
        strlen(prefix) + strlen(suffix) + strlen(error_str) + 3;
    char* message = static_cast<char*>(malloc(error_message_size + 1));
    int written = snprintf(message,
                           error_message_size + 1,
                           "%s%s (%s)",
                           prefix,
                           suffix,
                           error_str);
    ASSERT(written == error_message_size);
    free(error_str);
    Dart_Post(error_port, Dart_NewString(message));
    free(message);
  }
}


static bool ListRecursively(const char* dir_name,
                            bool recursive,
                            Dart_Port dir_port,
                            Dart_Port file_port,
                            Dart_Port done_port,
                            Dart_Port error_port) {
  DIR* dir_pointer;
  do {
    dir_pointer = opendir(dir_name);
  } while (dir_pointer == NULL && errno == EINTR);
  if (dir_pointer == NULL) {
    PostError(error_port, "Directory listing failed for: ", dir_name, errno);
    return false;
  }

  // Compute full path for the directory currently being listed.  The
  // path buffer will be used to construct the current path in the
  // recursive traversal. path_length does not always equal
  // strlen(path) but indicates the current prefix of path that is the
  // path of the current directory in the traversal.
  char *path = static_cast<char*>(malloc(PATH_MAX));
  ASSERT(path != NULL);
  int path_length = 0;
  bool valid = ComputeFullPath(dir_name, path, &path_length);
  if (!valid) {
    free(path);
    PostError(error_port, "Directory listing failed for: ", dir_name, errno);
    return false;
  }

  // Iterated the directory and post the directories and files to the
  // ports.
  int read = 0;
  bool success = true;
  dirent entry;
  dirent* result;
  while ((read = TEMP_FAILURE_RETRY(readdir_r(dir_pointer,
                                              &entry,
                                              &result))) == 0 &&
         result != NULL &&
         success) {
    switch (entry.d_type) {
      case DT_DIR:
        success = success && HandleDir(entry.d_name,
                                       path,
                                       path_length,
                                       recursive,
                                       dir_port,
                                       file_port,
                                       done_port,
                                       error_port);
        break;
      case DT_REG:
        success = success && HandleFile(entry.d_name,
                                        path,
                                        path_length,
                                        file_port);
        break;
      case DT_UNKNOWN: {
        // On some file systems the entry type is not determined by
        // readdir_r. For those we use lstat to determine the entry
        // type.
        struct stat entry_info;
        size_t written = snprintf(path + path_length,
                                  PATH_MAX - path_length,
                                  "%s",
                                  entry.d_name);
        if (written != strlen(entry.d_name)) {
          success = false;
          break;
        }
        int lstat_success = TEMP_FAILURE_RETRY(lstat(path, &entry_info));
        if (lstat_success == -1) {
          success = false;
          PostError(error_port, "Directory listing failed for: ", path, errno);
          break;
        }
        if ((entry_info.st_mode & S_IFMT) == S_IFDIR) {
          success = success && HandleDir(entry.d_name,
                                         path,
                                         path_length,
                                         recursive,
                                         dir_port,
                                         file_port,
                                         done_port,
                                         error_port);
        } else if ((entry_info.st_mode & S_IFMT) == S_IFREG) {
          success = success && HandleFile(entry.d_name,
                                          path,
                                          path_length,
                                          file_port);
        }
        break;
      }
      default:
        break;
    }
  }

  if (read != 0) {
    success = false;
    PostError(error_port, "Directory listing failed", "", read);
  }

  if (closedir(dir_pointer) == -1) {
    PostError(error_port, "Failed to close directory", "", errno);
  }
  free(path);

  return success;
}


static bool DeleteFile(char* file_name,
                       char* path,
                       int path_length) {
  size_t written = snprintf(path + path_length,
                            PATH_MAX - path_length,
                            "%s",
                            file_name);
  if (written != strlen(file_name)) {
    return false;
  }
  return (remove(path) == 0);
}


static bool DeleteDir(char* dir_name,
                      char* path,
                      int path_length) {
  if (strcmp(dir_name, ".") != 0 &&
      strcmp(dir_name, "..") != 0) {
    size_t written = snprintf(path + path_length,
                              PATH_MAX - path_length,
                              "%s",
                              dir_name);
    if (written != strlen(dir_name)) {
      return false;
    }
    return DeleteRecursively(path);
  }
  return true;
}


static bool DeleteRecursively(const char* dir_name) {
  DIR* dir_pointer;
  do {
    dir_pointer = opendir(dir_name);
  } while (dir_pointer == NULL && errno == EINTR);

  if (dir_pointer == NULL) {
    return false;
  }

  // Compute full path for the directory currently being deleted.  The
  // path buffer will be used to construct the current path in the
  // recursive traversal. path_length does not always equal
  // strlen(path) but indicates the current prefix of path that is the
  // path of the current directory in the traversal.
  char *path = static_cast<char*>(malloc(PATH_MAX));
  ASSERT(path != NULL);
  int path_length = 0;
  bool valid = ComputeFullPath(dir_name, path, &path_length);
  if (!valid) {
    free(path);
    return false;
  }

  // Iterate the directory and delete all files and directories.
  int read = 0;
  bool success = true;
  dirent entry;
  dirent* result;
  while ((read = TEMP_FAILURE_RETRY(readdir_r(dir_pointer,
                                              &entry,
                                              &result))) == 0 &&
         result != NULL &&
         success) {
    switch (entry.d_type) {
      case DT_DIR:
        success = success && DeleteDir(entry.d_name, path, path_length);
        break;
      case DT_REG:
        success = success && DeleteFile(entry.d_name, path, path_length);
        break;
      case DT_UNKNOWN: {
        // On some file systems the entry type is not determined by
        // readdir_r. For those we use lstat to determine the entry
        // type.
        struct stat entry_info;
        size_t written = snprintf(path + path_length,
                                  PATH_MAX - path_length,
                                  "%s",
                                  entry.d_name);
        if (written != strlen(entry.d_name)) {
          success = false;
          break;
        }
        int lstat_success = TEMP_FAILURE_RETRY(lstat(path, &entry_info));
        if (lstat_success == -1) {
          success = false;
          break;
        }
        if ((entry_info.st_mode & S_IFMT) == S_IFDIR) {
          success = success && DeleteDir(entry.d_name, path, path_length);
        } else if ((entry_info.st_mode & S_IFMT) == S_IFREG) {
          success = success && DeleteFile(entry.d_name, path, path_length);
        }
        break;
      }
      default:
        break;
    }
  }

  free(path);

  if ((read != 0) ||
      (closedir(dir_pointer) == -1) ||
      (remove(dir_name) == -1)) {
    return false;
  }

  return success;
}


// Forward declaration.
static bool ListRecursivelySync(const char* dir_name,
                                bool recursive,
                                bool full_paths,
                                Dart_Handle dir_callback,
                                Dart_Handle file_callback,
                                Dart_Handle done_callback,
                                Dart_Handle error_callback);


static bool HandleDirSync(char* dir_name,
                          char* path,
                          int path_length,
                          bool recursive,
                          bool full_paths,
                          Dart_Handle dir_callback,
                          Dart_Handle file_callback,
                          Dart_Handle done_callback,
                          Dart_Handle error_callback) {
  if (strcmp(dir_name, ".") != 0 &&
      strcmp(dir_name, "..") != 0) {
    size_t written = snprintf(path + path_length,
                              PATH_MAX - path_length,
                              "%s",
                              dir_name);
    ASSERT(written == strlen(dir_name));
    if (Dart_IsClosure(dir_callback)) {
      Dart_Handle arguments[1];
      arguments[0] = Dart_NewString(full_paths ? path : dir_name);
      Dart_InvokeClosure(dir_callback, 1, arguments);
    }
    if (recursive) {
      return ListRecursivelySync(path,
                                 recursive,
                                 full_paths,
                                 dir_callback,
                                 file_callback,
                                 done_callback,
                                 error_callback);
    }
  }
  return true;
}


static void HandleFileSync(char* file_name,
                           char* path,
                           int path_length,
                           bool full_paths,
                           Dart_Handle file_callback) {
  if (Dart_IsClosure(file_callback)) {
    size_t written = snprintf(path + path_length,
                              PATH_MAX - path_length,
                              "%s",
                              file_name);
    ASSERT(written == strlen(file_name));
    Dart_Handle arguments[1];
    arguments[0] = Dart_NewString(full_paths ? path : file_name);
    Dart_InvokeClosure(file_callback, 1, arguments);
  }
}


static void PostErrorSync(Dart_Handle error_callback,
                          const char* prefix,
                          const char* suffix,
                          int error_code) {
  if (Dart_IsClosure(error_callback)) {
    char* error_str = Platform::StrError(error_code);
    int error_message_size =
        strlen(prefix) + strlen(suffix) + strlen(error_str) + 3;
    char* message = static_cast<char*>(malloc(error_message_size + 1));
    int written = snprintf(message,
                           error_message_size + 1,
                           "%s%s (%s)",
                           prefix,
                           suffix,
                           error_str);
    ASSERT(written == error_message_size);
    free(error_str);
    Dart_Handle arguments[1];
    arguments[0] = Dart_NewString(message);
    Dart_InvokeClosure(error_callback, 1, arguments);
    free(message);
  }
}


static bool ListRecursivelySync(const char* dir_name,
                                bool recursive,
                                bool full_paths,
                                Dart_Handle dir_callback,
                                Dart_Handle file_callback,
                                Dart_Handle done_callback,
                                Dart_Handle error_callback) {
  DIR* dir_pointer = opendir(dir_name);
  if (dir_pointer == NULL) {
    PostErrorSync(error_callback, "Directory listing failed for: ", dir_name, errno);
    return false;
  }

  // Compute full path for the directory currently being listed.
  char *path = static_cast<char*>(malloc(PATH_MAX));
  ASSERT(path != NULL);
  int path_length = 0;
  ComputeFullPath(dir_name, path, &path_length);

  // Iterated the directory and post the directories and files to the
  // callbacks.
  int success = 0;
  bool listing_error = false;
  dirent entry;
  dirent* result;
  while ((success = readdir_r(dir_pointer, &entry, &result)) == 0 &&
         result != NULL &&
         !listing_error) {
    switch (entry.d_type) {
      case DT_DIR:
        listing_error = listing_error || !HandleDirSync(entry.d_name,
                                                    path,
                                                    path_length,
                                                    recursive,
                                                    full_paths,
                                                    dir_callback,
                                                    file_callback,
                                                    done_callback,
                                                    error_callback);
        break;
      case DT_REG:
        HandleFileSync(entry.d_name, path, path_length, full_paths, file_callback);
        break;
      case DT_UNKNOWN: {
        // On some file systems the entry type is not determined by
        // readdir_r. For those we use lstat to determine the entry
        // type.
        struct stat entry_info;
        size_t written = snprintf(path + path_length,
                                  PATH_MAX - path_length,
                                  "%s",
                                  entry.d_name);
        ASSERT(written == strlen(entry.d_name));
        int lstat_success = lstat(path, &entry_info);
        if (lstat_success == -1) {
          listing_error = true;
          PostErrorSync(error_callback, "Directory listing failed for: ", path, errno);
          break;
        }
        if ((entry_info.st_mode & S_IFMT) == S_IFDIR) {
          listing_error = listing_error || !HandleDirSync(entry.d_name,
                                                          path,
                                                          path_length,
                                                          recursive,
                                                          full_paths,
                                                          dir_callback,
                                                          file_callback,
                                                          done_callback,
                                                          error_callback);
        } else if ((entry_info.st_mode & S_IFMT) == S_IFREG) {
          HandleFileSync(entry.d_name, path, path_length, full_paths, file_callback);
        }
        break;
      }
      default:
        break;
    }
  }

  if (success != 0) {
    listing_error = true;
    PostErrorSync(error_callback, "Directory listing failed", "", success);
  }

  if (closedir(dir_pointer) == -1) {
    PostErrorSync(error_callback, "Failed to close directory", "", errno);
  }
  free(path);

  return !listing_error;
}


void Directory::List(const char* dir_name,
                     bool recursive,
                     Dart_Port dir_port,
                     Dart_Port file_port,
                     Dart_Port done_port,
                     Dart_Port error_port) {
  bool completed = ListRecursively(dir_name,
                                   recursive,
                                   dir_port,
                                   file_port,
                                   done_port,
                                   error_port);
  if (done_port != 0) {
    Dart_Handle value = Dart_NewBoolean(completed);
    Dart_Post(done_port, value);
  }
}


void Directory::ListSync(const char* dir_name,
                         bool recursive,
                         bool full_paths,
                         Dart_Handle dir_callback,
                         Dart_Handle file_callback,
                         Dart_Handle done_callback,
                         Dart_Handle error_callback) {
  bool completed = ListRecursivelySync(dir_name,
                                       recursive,
                                       full_paths,
                                       dir_callback,
                                       file_callback,
                                       done_callback,
                                       error_callback);
  if (Dart_IsClosure(done_callback)) {
    Dart_Handle arguments[1];
    arguments[0] = Dart_NewBoolean(completed);
    Dart_InvokeClosure(done_callback, 1, arguments);
  }
}


Directory::ExistsResult Directory::Exists(const char* dir_name) {
  struct stat entry_info;
  int lstat_success = TEMP_FAILURE_RETRY(lstat(dir_name, &entry_info));
  if (lstat_success == 0) {
    if ((entry_info.st_mode & S_IFMT) == S_IFDIR) {
      return EXISTS;
    } else {
      return DOES_NOT_EXIST;
    }
  } else {
    if (errno == EACCES ||
        errno == EBADF ||
        errno == EFAULT ||
        errno == ENOMEM ||
        errno == EOVERFLOW) {
      // Search permissions denied for one of the directories in the
      // path or a low level error occured. We do not know if the
      // directory exists.
      return UNKNOWN;
    }
    ASSERT(errno == ELOOP ||
           errno == ENAMETOOLONG ||
           errno == ENOENT ||
           errno == ENOTDIR);
    return DOES_NOT_EXIST;
  }
}


bool Directory::Create(const char* dir_name) {
  // Create the directory with the permissions specified by the
  // process umask.
  return (TEMP_FAILURE_RETRY(mkdir(dir_name, 0777)) == 0);
}


int Directory::CreateTemp(const char* const_template,
                          char** path,
                          char* os_error_message,
                          int os_error_message_len) {
  // Returns a new, unused directory name, modifying the contents of
  // dir_template.  Creates the directory with the permissions specified
  // by the process umask.
  // The return value must be freed by the caller.
  *path = static_cast<char*>(malloc(PATH_MAX + 1));
  SafeStrNCpy(*path, const_template, PATH_MAX + 1);
  int path_length = strlen(*path);
  if (path_length > 0) {
    if ((*path)[path_length - 1] == '/') {
      snprintf(*path + path_length, PATH_MAX - path_length, "temp_dir_XXXXXX");
    } else {
      snprintf(*path + path_length, PATH_MAX - path_length, "XXXXXX");
    }
  } else {
    snprintf(*path, PATH_MAX, "/tmp/temp_dir1_XXXXXX");
  }
  char* result;
  do {
    result = mkdtemp(*path);
  } while (result == NULL && errno == EINTR);
  if (result == NULL) {
    SetOsErrorMessage(os_error_message, os_error_message_len);
    free(*path);
    *path = NULL;
    return errno;
  }
  return 0;
}


<<<<<<< HEAD
bool Directory::Delete(const char* dir_name) {
  return (TEMP_FAILURE_RETRY(rmdir(dir_name)) == 0);
}

const char* Directory::CurrentUserHome() {
  char* home = getenv("HOME");
  if (home == NULL) {
    home = getpwuid(getuid())->pw_dir;
  }
  return home;
=======
bool Directory::Delete(const char* dir_name, bool recursive) {
  if (!recursive) {
    return (TEMP_FAILURE_RETRY(remove(dir_name)) == 0);
  } else {
    return DeleteRecursively(dir_name);
  }
>>>>>>> 16fd7310
}<|MERGE_RESOLUTION|>--- conflicted
+++ resolved
@@ -657,23 +657,18 @@
 }
 
 
-<<<<<<< HEAD
-bool Directory::Delete(const char* dir_name) {
-  return (TEMP_FAILURE_RETRY(rmdir(dir_name)) == 0);
-}
-
-const char* Directory::CurrentUserHome() {
-  char* home = getenv("HOME");
-  if (home == NULL) {
-    home = getpwuid(getuid())->pw_dir;
-  }
-  return home;
-=======
 bool Directory::Delete(const char* dir_name, bool recursive) {
   if (!recursive) {
     return (TEMP_FAILURE_RETRY(remove(dir_name)) == 0);
   } else {
     return DeleteRecursively(dir_name);
   }
->>>>>>> 16fd7310
+}
+
+const char* Directory::CurrentUserHome() {
+  char* home = getenv("HOME");
+  if (home == NULL) {
+    home = getpwuid(getuid())->pw_dir;
+  }
+  return home;
 }